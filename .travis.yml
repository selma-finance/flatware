--- conflicted
+++ resolved
@@ -1,18 +1,9 @@
----
 language: ruby
-<<<<<<< HEAD
-# cache: bundler #
-=======
-# cache: bundler
->>>>>>> 3bdc1e31
+cache: bundler
 rvm:
   - 2.3.8
   - 2.4.6
   - 2.5.5
-<<<<<<< HEAD
   - 2.6.3
-=======
   - 2.6.3
-before_install:
-  - sudo apt-get install -qq libzmq3-dev
->>>>>>> 3bdc1e31
+  - 2.7.0