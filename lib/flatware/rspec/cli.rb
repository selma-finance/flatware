--- conflicted
+++ resolved
@@ -7,30 +7,21 @@
 module Flatware
   # rspec thor command
   class CLI
-<<<<<<< HEAD
     worker_option
     method_option(
       'sink-endpoint',
       type: :string,
-      default: 'druby://localhost:8787'
+      default: 'drbunix:sink'
     )
-=======
-    runner_options
->>>>>>> dd2fd4d7
     desc 'rspec [FLATWARE_OPTS]', 'parallelizes rspec'
     def rspec(*rspec_args)
       jobs = RSpec.extract_jobs_from_args rspec_args, workers: workers
       formatter = Flatware::RSpec::Formatters::Console.new($stdout, $stderr)
       Flatware.verbose = options[:log]
-<<<<<<< HEAD
       Worker.spawn count: workers, runner: RSpec, sink: options['sink-endpoint']
       start_sink(jobs: jobs,
                  workers: workers,
                  formatter: formatter)
-=======
-      spawn_workers(runner: RSpec)
-      start_sink jobs: jobs, workers: workers, formatter: Flatware::RSpec::Formatters::Console.new($stdout, $stderr)
->>>>>>> dd2fd4d7
     end
   end
 end