--- conflicted
+++ resolved
@@ -5,28 +5,22 @@
 module Flatware
   # cucumber thor command
   class CLI
-<<<<<<< HEAD
     worker_option
     method_option(
       'sink-endpoint',
       type: :string,
-      default: 'druby://localhost:8787'
+      default: 'drbunix:sink'
     )
     desc(
       'cucumber [FLATWARE_OPTS] [CUCUMBER_ARGS]',
       'parallelizes cucumber with custom arguments'
     )
-=======
-    runner_options
-    desc 'cucumber [FLATWARE_OPTS] [CUCUMBER_ARGS]', 'parallelizes cucumber with custom arguments'
->>>>>>> dd2fd4d7
     def cucumber(*args)
       config = Cucumber.configure args
 
       ensure_jobs(config)
 
       Flatware.verbose = options[:log]
-<<<<<<< HEAD
       sink = options['sink-endpoint']
       Worker.spawn(count: workers, runner: Cucumber, sink: sink)
       start_sink(
@@ -47,11 +41,6 @@
           dir: config.feature_dir
         )
       )
-=======
-
-      spawn_workers(runner: Cucumber)
-      start_sink jobs: config.jobs, workers: workers, formatter: Flatware::Cucumber::Formatters::Console.new($stdout, $stderr)
->>>>>>> dd2fd4d7
     end
   end
 end