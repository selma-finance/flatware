--- conflicted
+++ resolved
@@ -3,14 +3,10 @@
 require 'spec_helper'
 
 describe Flatware::Worker do
-  let(:dispatch_endpoint) { 'ipc://test-dispatch' }
-  let(:sink_endpoint) { 'ipc://test-sink' }
+  let(:sink) { double Flatware::Sink::Server }
   let(:runner) { double 'Runner', run: nil }
+
   context 'when a worker is started' do
-<<<<<<< HEAD
-    let(:sink) { double Flatware::Sink::Server }
-    let(:runner) { double 'Runner', run: nil }
-
     subject do
       described_class.new(1, runner, 'druby://test:12345')
     end
@@ -49,59 +45,45 @@
           having_attributes(failed?: true)
         )
       end
-=======
-    let(:socket) { double 'Socket', recv: 'seppuku', send: nil }
-
-    before do
-      allow(Flatware).to receive(:socket) { socket }
-    end
-
-    it 'exits when dispatch is done' do
-      described_class.new(1, runner, dispatch_endpoint, sink_endpoint).listen
->>>>>>> dd2fd4d7
     end
   end
 
   describe '::spawn' do
     it 'calls fork hooks' do
-      fork do
-        dispatch = Flatware.socket(ZMQ::REP, bind: dispatch_endpoint)
-        dispatch.recv
-        dispatch.send 'seppuku'
+      endpoint = 'drbunix:test'
+      allow(sink).to receive_messages(
+        before_fork: nil,
+        after_fork: nil,
+        ready: 'seppuku'
+      )
+
+      def sink.after_fork(*args)
+        return @after_fork if args.empty?
+
+        @after_fork = args
       end
 
-      fork do
-        Flatware.socket(ZMQ::PULL, bind: sink_endpoint)
-      end
+      DRb.start_service(endpoint, sink)
+
+      parent_pid = Process.pid
 
       Flatware.configuration.before_fork do
-        pid = Process.pid
-        fork do
-          Flatware.socket(ZMQ::PUSH, bind: 'ipc://before')
-                  .send([:before_fork, pid])
-        end
+        sink.before_fork(parent_pid)
+
+        expect(Process.pid).to eq parent_pid
       end
 
       Flatware.configuration.after_fork do |n|
-        before = Flatware.socket(ZMQ::PULL, connect: 'ipc://before').recv
-        push = Flatware.socket(ZMQ::PUSH, connect: 'ipc://after')
-        push.send(before)
-        push.send([:after_fork, n, Process.pid])
+        expect(n).to eq 0
+        expect(Process.pid).not_to eq parent_pid
       end
 
       described_class.spawn(
         count: 1,
         runner: runner,
-        dispatch: dispatch_endpoint,
-        sink: sink_endpoint
+        sink: endpoint
       )
-
-      s = Flatware.socket ZMQ::PULL, bind: 'ipc://after'
-
-      expect(Array.new(2) { s.recv }).to match [
-        [:before_fork, Process.pid],
-        [:after_fork, 0, satisfy(&Process.pid.method(:!=))]
-      ]
+      Process.waitall
     end
   end
 end